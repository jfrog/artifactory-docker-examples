--- conflicted
+++ resolved
@@ -41,10 +41,6 @@
 
     if [ ! -d /var/opt/jfrog/artifactory/etc/plugins ]; then
         mkdir -p /var/opt/jfrog/artifactory/etc/plugins
-<<<<<<< HEAD
-        cp -f /tmp/internalUser.groovy /var/opt/jfrog/artifactory/etc/plugins/internalUser.groovy
-=======
->>>>>>> 72177e9a
         cp -f /tmp/inactiveServerCleaner.groovy /var/opt/jfrog/artifactory/etc/plugins/inactiveServerCleaner.groovy
     fi
      cp -f /tmp/binarystore.xml /var/opt/jfrog/artifactory/etc/binarystore.xml
