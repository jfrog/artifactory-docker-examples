# JFrog Artifactory High Availability Helm Chart

## Prerequisites Details

* Kubernetes 1.8+
* Artifactory HA license

## Chart Details
This chart will do the following:

* Deploy Artifactory highly available cluster. 1 primary node and 2 member nodes.
* Deploy a PostgreSQL database
* Deploy an Nginx server

## Artifactory HA architecture
The Artifactory HA cluster in this chart is made up of
- A single primary node
- Two member nodes, which can be resized at will

Load balancing is done to the member nodes only.
This leaves the primary node free to handle jobs and tasks and not be interrupted by inbound traffic.
> This can be controlled by the parameter `artifactory.service.pool`.

## Installing the Chart
To install the chart with the release name `artifactory-ha`:
```bash
$ helm install --name artifactory-ha stable/artifactory-ha
```

### Accessing Artifactory
**NOTE:** It might take a few minutes for Artifactory's public IP to become available, and the nodes to complete initial setup.
Follow the instructions outputted by the install command to get the Artifactory IP and URL to access it.

### Updating Artifactory
Once you have a new chart version, you can update your deployment with
```bash
$ helm upgrade artifactory-ha stable/artifactory-ha
```

This will apply any configuration changes on your existing deployment.

### Artifactory memory and CPU resources
The Artifactory HA Helm chart comes with support for configured resource requests and limits to all pods. By default, these settings are commented out.
It is **highly** recommended to set these so you have full control of the allocated resources and limits.

See more information on [setting resources for your Artifactory based on planned usage](https://www.jfrog.com/confluence/display/RTF/System+Requirements#SystemRequirements-RecommendedHardware).

```bash
# Example of setting resource requests and limits to all pods (including passing java memory settings to Artifactory)
$ helm install --name artifactory-ha \
               --set artifactory.primary.resources.requests.cpu="500m" \
               --set artifactory.primary.resources.limits.cpu="2" \
               --set artifactory.primary.resources.requests.memory="1Gi" \
               --set artifactory.primary.resources.limits.memory="4Gi" \
               --set artifactory.primary.javaOpts.xms="1g" \
               --set artifactory.primary.javaOpts.xmx="4g" \
               --set artifactory.node.resources.requests.cpu="500m" \
               --set artifactory.node.resources.limits.cpu="2" \
               --set artifactory.node.resources.requests.memory="1Gi" \
               --set artifactory.node.resources.limits.memory="4Gi" \
               --set artifactory.node.javaOpts.xms="1g" \
               --set artifactory.node.javaOpts.xmx="4g" \
               --set postgresql.resources.requests.cpu="200m" \
               --set postgresql.resources.limits.cpu="1" \
               --set postgresql.resources.requests.memory="500Mi" \
               --set postgresql.resources.limits.memory="1Gi" \
               --set nginx.resources.requests.cpu="100m" \
               --set nginx.resources.limits.cpu="250m" \
               --set nginx.resources.requests.memory="250Mi" \
               --set nginx.resources.limits.memory="500Mi" \
               stable/artifactory-ha
```
> Artifactory java memory parameters can (and should) also be set to match the allocated resources with `artifactory.[primary|node].javaOpts.xms` and `artifactory.[primary|node].javaOpts.xmx`.

Get more details on configuring Artifactory in the [official documentation](https://www.jfrog.com/confluence/).

### Artifactory storage
Artifactory HA support a wide range of storage back ends. You can see more details on [Artifactory HA storage options](https://www.jfrog.com/confluence/display/RTF/HA+Installation+and+Setup#HAInstallationandSetup-SettingUpYourStorageConfiguration)

In this chart, you set the type of storage you want with `artifactory.persistence.type` and pass the required configuration settings.
The default storage in this chart is the `file-system` replication, where the data is replicated to all nodes.

> **IMPORTANT:** All storage configurations (except NFS) come with a default `artifactory.persistence.redundancy` parameter.
This is used to set how many replicas of a binary should be stored in the cluster's nodes.
Once this value is set on initial deployment, you can not update it using helm.
It is recommended to set this to a number greater than half of your cluster's size, and never scale your cluster down to a size smaller than this number.

#### NFS
To use an NFS server as your cluster's storage, you need to
- Setup an NFS server. Get its IP as `NFS_IP`
- Create a `data` and `backup` directories on the NFS exported directory with write permissions to all
- Pass NFS parameters to `helm install` and `helm upgrade`
```bash
...
--set artifactory.persistence.type=nfs \
--set artifactory.persistence.nfs.ip=${NFS_IP} \
...
```

#### Google Storage
To use a Google Storage bucket as the cluster's filestore
- Pass Google Storage parameters to `helm install` and `helm upgrade`
```bash
...
--set artifactory.persistence.type=google-storage \
--set artifactory.persistence.googleStorage.identity=${GCP_ID} \
--set artifactory.persistence.googleStorage.credential=${GCP_KEY} \
...
```

#### AWS S3
To use an AWS S3 bucket as the cluster's filestore
- Pass AWS S3 parameters to `helm install` and `helm upgrade`
```bash
...
--set artifactory.persistence.type=aws-s3 \
--set artifactory.persistence.awsS3.region=${AWS_REGION} \
--set artifactory.persistence.awsS3.identity=${AWS_ACCESS_KEY_ID} \
--set artifactory.persistence.awsS3.credential=${AWS_SECRET_ACCESS_KEY} \
...
```

### Create a unique Master Key
Artifactory HA cluster requires a unique master key. By default the chart has one set in values.yaml (`artifactory.masterKey`).

**This key is for demo purpose and should not be used in a production environment!**

You should generate a unique one and pass it to the template at install/upgrade time.
```bash
# Create a key
$ export MASTER_KEY=$(openssl rand -hex 32)
$ echo ${MASTER_KEY}

# Pass the created master key to helm
$ helm install --name artifactory-ha --set artifactory.masterKey=${MASTER_KEY} stable/artifactory-ha
```
**NOTE:** Make sure to pass the same master key with `--set artifactory.masterKey=${MASTER_KEY}` on all future calls to `helm install` and `helm upgrade`!

#### Install Artifactory HA license
For activating Artifactory HA, you must install an appropriate license. There are two ways to manage the license. **Artifactory UI** or a **Kubernetes Secret**.
The easier and recommended way is the **Artifactory UI**. Using the **Kubernetes Secret** is for advanced users and is better suited for automation.
**IMPORTANT:** You should use only one of the following methods. Switching between them while a cluster is running might disable your Artifactory HA cluster!

##### Artifactory UI
Once primary cluster is running, open Artifactory UI and insert the license(s) in the UI. See [HA installation and setup](https://www.jfrog.com/confluence/display/RTF/HA+Installation+and+Setup) for more details

##### Kubernetes Secret
You can deploy the Artifactory license(s) as a [Kubernetes secret](https://kubernetes.io/docs/concepts/configuration/secret/).
Prepare a text file with the license(s) written in it. If writing multiple licenses, it's important to put **two new lines between each license block**!
```bash
# Create the Kubernetes secret (assuming the local license file is 'art.lic')
$ kubectl create secret generic artifactory-cluster-license --from-file=./art.lic

# Pass the license to helm
$ helm install --name artifactory-ha --set artifactory.license.secret=artifactory-cluster-license,artifactory.license.dataKey=art.lic stable/artifactory-ha
```
**NOTE:** You have to keep passing the license secret parameters as `--set artifactory.license.secret=artifactory-cluster-license,artifactory.license.dataKey=art.lic` on all future calls to `helm install` and `helm upgrade`!

#### Scaling your Artifactory cluster
A key feature in Artifactory HA is the ability to set an initial cluster size with `--set artifactory.node.replicaCount=${CLUSTER_SIZE}` and if needed, resize it.

##### Before scaling
**IMPORTANT:** When scaling, you need to explicitly pass the database password if it's an auto generated one (this is the default with the enclosed PostgreSQL helm chart).

Get the current database password
```bash
$ export DB_PASSWORD=$(kubectl get $(kubectl get secret -o name | grep postgresql) -o jsonpath="{.data.postgres-password}" | base64 --decode)
```
Use `--set postgresql.postgresPassword=${DB_PASSWORD}` with every scale action to prevent a miss configured cluster!

##### Scale up
Let's assume you have a cluster with **2** member nodes, and you want to scale up to **3** member nodes (a total of 4 nodes).
```bash
# Scale to 4 nodes (1 primary and 3 member nodes)
$ helm upgrade --install artifactory-ha --set artifactory.node.replicaCount=3 --set postgresql.postgresPassword=${DB_PASSWORD} stable/artifactory-ha
```

##### Scale down
Let's assume you have a cluster with **3** member nodes, and you want to scale down to **2** member node.

```bash
# Scale down to 2 member nodes
$ helm upgrade --install artifactory-ha --set artifactory.node.replicaCount=2 --set postgresql.postgresPassword=${DB_PASSWORD} stable/artifactory-ha
```
- **NOTE:** Since Artifactory is running as a Kubernetes Stateful Set, the removal of the node will **not** remove the persistent volume. You need to explicitly remove it
```bash
# List PVCs
$ kubectl get pvc

# Remove the PVC with highest ordinal!
# In this example, the highest node ordinal was 2, so need to remove its storage.
$ kubectl delete pvc volume-artifactory-node-2
```

### Use an external Database
There are cases where you will want to use a different database and not the enclosed **PostgreSQL**.
See more details on [configuring the database](https://www.jfrog.com/confluence/display/RTF/Configuring+the+Database)
> The official Artifactory Docker images include the PostgreSQL database driver.
> For other database types, you will have to add the relevant database driver to Artifactory's tomcat/lib 

This can be done with the following parameters
```bash
# Make sure your Artifactory Docker image has the MySQL database driver in it
...
--set postgresql.enabled=false \
--set database.type=mysql \
--set database.host=${DB_HOST} \
--set database.port=${DB_PORT} \
--set database.user=${DB_USER} \
--set database.password=${DB_PASSWORD} \
...
```
**NOTE:** You must set `postgresql.enabled=false` in order for the chart to use the `database.*` parameters. Without it, they will be ignored!

### Deleting Artifactory
To delete the Artifactory HA cluster
```bash
$ helm delete --purge artifactory-ha
```
This will completely delete your Artifactory HA cluster.  
**NOTE:** Since Artifactory is running as Kubernetes Stateful Sets, the removal of the helm release will **not** remove the persistent volumes. You need to explicitly remove them
```bash
$ kubectl delete pvc -l release=artifactory-ha
```
See more details in the official [Kubernetes Stateful Set removal page](https://kubernetes.io/docs/tasks/run-application/delete-stateful-set/)

### Custom Docker registry for your images
If you need to pull your Docker images from a private registry (for example, when you have a custom image with a MySQL database driver), you need to create a 
[Kubernetes Docker registry secret](https://kubernetes.io/docs/tasks/configure-pod-container/pull-image-private-registry/) and pass it to helm
```bash
# Create a Docker registry secret called 'regsecret'
$ kubectl create secret docker-registry regsecret --docker-server=${DOCKER_REGISTRY} --docker-username=${DOCKER_USER} --docker-password=${DOCKER_PASS} --docker-email=${DOCKER_EMAIL}
```
Once created, you pass it to `helm`
```bash
$ helm install --name artifactory-ha --set imagePullSecrets=regsecret stable/artifactory-ha
```

## Configuration

The following table lists the configurable parameters of the artifactory chart and their default values.

|         Parameter            |           Description             |                         Default                       |
|------------------------------|-----------------------------------|-------------------------------------------------------|
| `imagePullSecrets`           | Docker registry pull secret       |                                                       |
| `artifactory.name`                   | Artifactory name                     | `artifactory`                              |
| `artifactory.image.pullPolicy`       | Container pull policy                | `IfNotPresent`                             |
| `artifactory.image.repository`       | Container image                      | `docker.bintray.io/jfrog/artifactory-pro`  |
| `artifactory.image.version`          | Container image tag                  | `5.10.1`                                    |
| `artifactory.masterKey`      | Artifactory Master Key. Can be generated with `openssl rand -hex 32` |`FFFFFFFFFFFFFFFFFFFFFFFFFFFFFFFFFFFFFFFFFFFFFFFFFFFFFFFFFFFFFFFF`|
| `artifactory.license.secret` | Artifactory license secret name              |                                            |
| `artifactory.license.dataKey`| Artifactory license secret data key          |                                            |
| `artifactory.service.name`   | Artifactory service name to be set in Nginx configuration | `artifactory`                 |
| `artifactory.service.type`   | Artifactory service type                                  | `ClusterIP`                   |
| `artifactory.service.pool`   | Artifactory instances to be in the load balancing pool. `members` or `all` | `members`    |
| `artifactory.externalPort`   | Artifactory service external port                         | `8081`                        |
| `artifactory.internalPort`   | Artifactory service internal port                         | `8081`                        |
| `artifactory.persistence.mountPath`  | Artifactory persistence volume mount path       | `"/var/opt/jfrog/artifactory"`  |
| `artifactory.persistence.enabled`    | Artifactory persistence volume enabled          | `true`                          |
| `artifactory.persistence.accessMode` | Artifactory persistence volume access mode      | `ReadWriteOnce`                 |
| `artifactory.persistence.size`       | Artifactory persistence volume size             | `200Gi`                         |
| `artifactory.persistence.type`       | Artifactory HA storage type                     | `file-system`                   |
<<<<<<< HEAD
| `artifactory.persistence.redundancy` | Artifactory HA storage redundancy               | `2`                             |
=======
| `artifactory.persistence.redundancy` | Artifactory HA storage redundancy               | `3`                             |
>>>>>>> 7155ff1b
| `artifactory.persistence.nfs.ip`            | NFS server IP                        |                                     |
| `artifactory.persistence.nfs.haDataMount`   | NFS data directory                   | `/data`                             |
| `artifactory.persistence.nfs.haBackupMount` | NFS backup directory                 | `/backup`                           |
| `artifactory.persistence.nfs.dataDir`       | HA data directory                    | `/var/opt/jfrog/artifactory-ha`     |
| `artifactory.persistence.nfs.backupDir`     | HA backup directory                  | `/var/opt/jfrog/artifactory-backup` |
| `artifactory.persistence.nfs.capacity`      | NFS PVC size                         | `200Gi`                             |
| `artifactory.persistence.googleStorage.bucketName`  | Google Storage bucket name          | `artifactory-ha`             |
| `artifactory.persistence.googleStorage.identity`    | Google Storage service account id   |                              |
| `artifactory.persistence.googleStorage.credential`  | Google Storage service account key  |                              |
| `artifactory.persistence.googleStorage.path`        | Google Storage path in bucket       | `artifactory-ha/filestore`   |
| `artifactory.persistence.awsS3.bucketName`          | AWS S3 bucket name                  | `artifactory-ha`             |
| `artifactory.persistence.awsS3.region`              | AWS S3 bucket region                |                              |
| `artifactory.persistence.awsS3.identity`            | AWS S3 AWS_ACCESS_KEY_ID            |                              |
| `artifactory.persistence.awsS3.credential`          | AWS S3 AWS_SECRET_ACCESS_KEY        |                              |
| `artifactory.persistence.awsS3.path`                | AWS S3 path in bucket               | `artifactory-ha/filestore`   |
| `artifactory.javaOpts.other` | Artifactory extra java options (for all nodes) | `-Dartifactory.locking.provider.type=db` |
| `artifactory.primary.resources.requests.memory` | Artifactory primary node initial memory request  |                     |
| `artifactory.primary.resources.requests.cpu`    | Artifactory primary node initial cpu request     |                     |
| `artifactory.primary.resources.limits.memory`   | Artifactory primary node memory limit            |                     |
| `artifactory.primary.resources.limits.cpu`      | Artifactory primary node cpu limit               |                     |
| `artifactory.primary.javaOpts.xms`              | Artifactory primary node java Xms size           |                     |
| `artifactory.primary.javaOpts.xmx`              | Artifactory primary node java Xms size           |                     |
| `artifactory.primary.javaOpts.other`            | Artifactory primary node additional java options |                     |
| `artifactory.node.replicaCount`                 | Artifactory member node replica count            | `1`                 |
| `artifactory.node.resources.requests.memory`    | Artifactory member node initial memory request   |                     |
| `artifactory.node.resources.requests.cpu`       | Artifactory member node initial cpu request      |                     |
| `artifactory.node.resources.limits.memory`      | Artifactory member node memory limit             |                     |
| `artifactory.node.resources.limits.cpu`         | Artifactory member node cpu limit                |                     |
| `artifactory.node.javaOpts.xms`                 | Artifactory member node java Xms size            |                     |
| `artifactory.node.javaOpts.xmx`                 | Artifactory member node java Xms size            |                     |
| `artifactory.node.javaOpts.other`               | Artifactory member node additional java options  |                     |
| `ingress.enabled`           | If true, Artifactory Ingress will be created | `false` |
| `ingress.annotations`       | Artifactory Ingress annotations     | `{}` |
| `ingress.hosts`             | Artifactory Ingress hostnames       | `[]` |
| `ingress.tls`               | Artifactory Ingress TLS configuration (YAML) | `[]` |
| `nginx.enabled`             | Deploy nginx server                      | `true`                                               |
| `nginx.name`                | Nginx name                        | `nginx`                                                |
| `nginx.replicaCount`        | Nginx replica count               | `1`                                                    |
| `nginx.image.repository`    | Container image                   | `docker.bintray.io/jfrog/nginx-artifactory-pro`        |
| `nginx.image.version`       | Container version                 | `5.10.1`                                                |
| `nginx.image.pullPolicy`    | Container pull policy             | `IfNotPresent`                                         |
| `nginx.service.type`        | Nginx service type                | `LoadBalancer`                                         |
| `nginx.service.loadBalancerSourceRanges`| Nginx service array of IP CIDR ranges to whitelist (only when service type is LoadBalancer) |  |
| `nginx.loadBalancerIP`| Provide Static IP to to configure with Nginx |  |
| `nginx.externalPortHttp` | Nginx service external port | `80`   |
| `nginx.internalPortHttp` | Nginx service internal port | `80`   |
| `nginx.externalPortHttps` | Nginx service external port | `443`   |
| `nginx.internalPortHttps` | Nginx service internal port | `443`   |
| `nginx.tlsSecretName` |  SSL secret that will be used by the Nginx pod |    |
| `nginx.env.ssl`                   | Nginx Environment enable ssl               | `true`                                  |
| `nginx.resources.requests.memory` | Nginx initial memory request               | `250Mi`                                 |
| `nginx.resources.requests.cpu`    | Nginx initial cpu request                  | `100m`                                  |
| `nginx.resources.limits.memory`   | Nginx memory limit                         | `250Mi`                                 |
| `nginx.resources.limits.cpu`      | Nginx cpu limit                            | `500m`                                  |
| `postgresql.enabled`              | Use enclosed PostgreSQL as database        | `true`                                  |
| `postgresql.postgresDatabase`     | PostgreSQL database name                   | `artifactory`                           |
| `postgresql.postgresUser`         | PostgreSQL database user                   | `artifactory`                           |
| `postgresql.postgresPassword`     | PostgreSQL database password               |                                         |
| `postgresql.persistence.enabled`  | PostgreSQL use persistent storage          | `true`                                  |
| `postgresql.persistence.size`     | PostgreSQL persistent storage size         | `50Gi`                                  |
| `postgresql.service.port`         | PostgreSQL database port                   | `5432`                                  |
| `postgresql.resources.requests.memory`    | PostgreSQL initial memory request  |                                         |
| `postgresql.resources.requests.cpu`       | PostgreSQL initial cpu request     |                                         |
| `postgresql.resources.limits.memory`      | PostgreSQL memory limit            |                                         |
| `postgresql.resources.limits.cpu`         | PostgreSQL cpu limit               |                                         |
| `database.type`           | External database type (`postgresql`, `mysql`, `oracle` or `mssql`)  |                       |
| `database.host`           | External database hostname                         |                                         |
| `database.port`           | External database port                             |                                         |
| `database.user`           | External database username                         |                                         |
| `database.password`       | External database password                         |                                         |


Specify each parameter using the `--set key=value[,key=value]` argument to `helm install`.

### Ingress and TLS
To get Helm to create an ingress object with a hostname, add these two lines to your Helm command:
```
helm install --name artifactory-ha \
  --set ingress.enabled=true \
  --set ingress.hosts[0]="artifactory.company.com" \
  --set artifactory.service.type=NodePort \
  --set nginx.enabled=false \
  stable/artifactory-ha
```

If your cluster allows automatic creation/retrieval of TLS certificates (e.g. [kube-lego](https://github.com/jetstack/kube-lego)), please refer to the documentation for that mechanism.

To manually configure TLS, first create/retrieve a key & certificate pair for the address(es) you wish to protect. Then create a TLS secret in the namespace:

```console
kubectl create secret tls artifactory-tls --cert=path/to/tls.cert --key=path/to/tls.key
```

Include the secret's name, along with the desired hostnames, in the Artifactory Ingress TLS section of your custom `values.yaml` file:

```
  ingress:
    ## If true, Artifactory Ingress will be created
    ##
    enabled: true

    ## Artifactory Ingress hostnames
    ## Must be provided if Ingress is enabled
    ##
    hosts:
      - artifactory.domain.com
    annotations:
      kubernetes.io/tls-acme: "true"
    ## Artifactory Ingress TLS configuration
    ## Secrets must be manually created in the namespace
    ##
    tls:
      - secretName: artifactory-tls
        hosts:
          - artifactory.domain.com
```


## Useful links
- https://www.jfrog.com
- https://www.jfrog.com/confluence/<|MERGE_RESOLUTION|>--- conflicted
+++ resolved
@@ -260,11 +260,7 @@
 | `artifactory.persistence.accessMode` | Artifactory persistence volume access mode      | `ReadWriteOnce`                 |
 | `artifactory.persistence.size`       | Artifactory persistence volume size             | `200Gi`                         |
 | `artifactory.persistence.type`       | Artifactory HA storage type                     | `file-system`                   |
-<<<<<<< HEAD
-| `artifactory.persistence.redundancy` | Artifactory HA storage redundancy               | `2`                             |
-=======
 | `artifactory.persistence.redundancy` | Artifactory HA storage redundancy               | `3`                             |
->>>>>>> 7155ff1b
 | `artifactory.persistence.nfs.ip`            | NFS server IP                        |                                     |
 | `artifactory.persistence.nfs.haDataMount`   | NFS data directory                   | `/data`                             |
 | `artifactory.persistence.nfs.haBackupMount` | NFS backup directory                 | `/backup`                           |
