--- conflicted
+++ resolved
@@ -42,12 +42,7 @@
                 def noHeartbeat = heartbeat > ConstantValues.haHeartbeatStaleIntervalSecs.getInt()
                 if (member.getServerState() == ArtifactoryServerState.UNAVAILABLE || noHeartbeat) {
                     try {
-<<<<<<< HEAD
-                        log.info "Running inactive artifactory servers cleaning task, found ${member.serverId} inactive servers to " +
-                                "remove"
-=======
                         log.info "Inactive artifactory servers cleaning task found server ${member.serverId} to remove"
->>>>>>> 592f3132
                         artifactoryServersCommonService.removeServer(member.serverId)
 
                     }catch (Exception e){
