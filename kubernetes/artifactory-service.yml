apiVersion: extensions/v1beta1
kind: Deployment
metadata:
  name: artifactory-k8s-deployment
spec:
  replicas: 1
  template:
    metadata:
      labels:
        app: artifactory-pro-k8s
        group: artifactory-k8s-demo
    spec:
      containers:
      - name: artifactory-pro-k8s
<<<<<<< HEAD
        image: docker.bintray.io/jfrog/artifactory-pro:5.2.0
=======
        # Set your actual artifactory-pro image
        image: <your-docker-reg>/jfrog/artifactory-pro-postgresql:5.2.1
>>>>>>> 8b412f20
        env:
        - name: DB_TYPE
          value: postgresql
        - name: DB_USER
          value: artifactory
        - name: DB_PASSWORD
          value: password
        - name: DB_HOST
          value: postgresql-k8s-service
        ports:
        - containerPort: 8081
        volumeMounts:
        - mountPath: "/var/opt/jfrog/artifactory"
          name: artifactory-pro-volume
      volumes:
      - name: artifactory-pro-volume
        persistentVolumeClaim:
          claimName: artifactory-claim
      imagePullSecrets:
      - name: docker-reg-secret
---
apiVersion: v1
kind: Service
metadata:
  name: artifactory
  labels:
    app: artifactory
    group: artifactory-k8s-demo
spec:
  type: NodePort
  ports:
  - port: 8081
    protocol: TCP
  selector:
    app: artifactory-pro-k8s<|MERGE_RESOLUTION|>--- conflicted
+++ resolved
@@ -12,12 +12,7 @@
     spec:
       containers:
       - name: artifactory-pro-k8s
-<<<<<<< HEAD
-        image: docker.bintray.io/jfrog/artifactory-pro:5.2.0
-=======
-        # Set your actual artifactory-pro image
-        image: <your-docker-reg>/jfrog/artifactory-pro-postgresql:5.2.1
->>>>>>> 8b412f20
+        image: docker.bintray.io/jfrog/artifactory-pro:5.2.1
         env:
         - name: DB_TYPE
           value: postgresql
